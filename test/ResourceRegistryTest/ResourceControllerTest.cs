--- conflicted
+++ resolved
@@ -1,19 +1,6 @@
-<<<<<<< HEAD
+using Altinn.ResourceRgistryTest.Util;
 using Microsoft.AspNetCore.Mvc;
-=======
-using Altinn.ResourceRegistry.Core;
-using Altinn.ResourceRegistry.Models;
-using Altinn.ResourceRgistryTest.Tests.Mocks.Authentication;
-using Altinn.ResourceRgistryTest.Util;
-using AltinnCore.Authentication.JwtCookie;
-using Microsoft.AspNetCore.Mvc;
-using Microsoft.AspNetCore.Mvc.Testing;
-using Microsoft.AspNetCore.TestHost;
-using Microsoft.Extensions.DependencyInjection;
-using Microsoft.Extensions.Options;
-using ResourceRegistry.Controllers;
-using ResourceRegistryTest.Mocks;
->>>>>>> b0ab7383
+using Altinn.ResourceRegistry.Controllers;
 using ResourceRegistryTest.Utils;
 using System;
 using System.Collections.Generic;
@@ -24,7 +11,6 @@
 using System.Text;
 using System.Text.Json;
 using System.Threading.Tasks;
-using Altinn.ResourceRegistry.Controllers;
 using Altinn.ResourceRegistry.Core.Models;
 using Xunit;
 
@@ -449,17 +435,6 @@
         }
 
         [Fact]
-<<<<<<< HEAD
-        public async Task UpdateResource_Ok()
-        {
-            ServiceResource resource = new ServiceResource {  Identifier = "superdupertjenestene" };
-            resource.IsComplete = false;
-
-            HttpClient client = SetupUtil.GetTestClient(_factory);
-            string requestUri = "resourceregistry/api/v1/Resource/";
-
-            HttpRequestMessage httpRequestMessage = new HttpRequestMessage(HttpMethod.Put, requestUri)
-=======
         public async Task CreateResource_UnAuthorized()
         {
             ServiceResource resource = new ServiceResource()
@@ -476,7 +451,6 @@
             string requestUri = "resourceregistry/api/v1/Resource/";
 
             HttpRequestMessage httpRequestMessage = new HttpRequestMessage(HttpMethod.Post, requestUri)
->>>>>>> b0ab7383
             {
                 Content = new StringContent(JsonSerializer.Serialize(resource), Encoding.UTF8, "application/json")
             };
@@ -484,12 +458,6 @@
             httpRequestMessage.Headers.Add("Accept", "application/json");
             httpRequestMessage.Headers.Add("ContentType", "application/json");
 
-<<<<<<< HEAD
-            HttpResponseMessage response = await client.SendAsync(httpRequestMessage);
-
-            Assert.Equal(HttpStatusCode.OK, response.StatusCode);
-        }
-=======
             HttpResponseMessage response = await _client.SendAsync(httpRequestMessage);
 
             Assert.Equal(HttpStatusCode.Unauthorized, response.StatusCode);
@@ -666,6 +634,5 @@
             Assert.Equal(HttpStatusCode.Forbidden, response.StatusCode);
         }
 
->>>>>>> b0ab7383
     }
 }