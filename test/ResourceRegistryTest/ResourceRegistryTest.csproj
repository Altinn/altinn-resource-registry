﻿<Project Sdk="Microsoft.NET.Sdk">

  <PropertyGroup>
    <TargetFramework>net6.0</TargetFramework>
    <Nullable>enable</Nullable>

    <IsPackable>false</IsPackable>
  </PropertyGroup>

  <ItemGroup>
    <None Remove="appsettings.Development.json" />
    <None Remove="appsettings.json" />
  </ItemGroup>

  <ItemGroup>
    <Content Include="appsettings.Development.json">
      <CopyToOutputDirectory>PreserveNewest</CopyToOutputDirectory>
      <ExcludeFromSingleFile>true</ExcludeFromSingleFile>
      <CopyToPublishDirectory>PreserveNewest</CopyToPublishDirectory>
    </Content>
    <Content Include="appsettings.json">
      <CopyToOutputDirectory>Always</CopyToOutputDirectory>
      <ExcludeFromSingleFile>true</ExcludeFromSingleFile>
      <CopyToPublishDirectory>PreserveNewest</CopyToPublishDirectory>
    </Content>
  </ItemGroup>

  <ItemGroup>
<<<<<<< HEAD
    <PackageReference Include="FluentAssertions" Version="6.8.0" />
    <PackageReference Include="JWTCookieAuthentication" Version="2.4.2" />
    <PackageReference Include="Microsoft.AspNetCore.Mvc.Testing" Version="6.0.11" />
    <PackageReference Include="Microsoft.NET.Test.Sdk" Version="17.4.0" />
    <PackageReference Include="Moq" Version="4.18.2" />
=======
    <PackageReference Include="Microsoft.AspNetCore.Mvc.Testing" Version="6.0.12" />
    <PackageReference Include="Microsoft.NET.Test.Sdk" Version="17.4.1" />
    <PackageReference Include="Moq" Version="4.18.4" />
>>>>>>> b0ab7383
    <PackageReference Include="xunit" Version="2.4.2" />
    <PackageReference Include="xunit.runner.visualstudio" Version="2.4.5">
      <IncludeAssets>runtime; build; native; contentfiles; analyzers; buildtransitive</IncludeAssets>
      <PrivateAssets>all</PrivateAssets>
    </PackageReference>
    <PackageReference Include="coverlet.collector" Version="3.2.0">
      <IncludeAssets>runtime; build; native; contentfiles; analyzers; buildtransitive</IncludeAssets>
      <PrivateAssets>all</PrivateAssets>
    </PackageReference>
  </ItemGroup>

  <ItemGroup>
    <ProjectReference Include="..\..\src\ResourceRegistry\Altinn.ResourceRegistry.csproj" />
  </ItemGroup>

  <ItemGroup>
    <None Update="Data\ResourcePolicies\altinn_access_management\resourcepolicy.xml">
      <CopyToOutputDirectory>Always</CopyToOutputDirectory>
    </None>
    <None Update="Data\ResourcePolicies\altinn_access_management_skd.xml">
      <CopyToOutputDirectory>Always</CopyToOutputDirectory>
    </None>
    <None Update="Data\ResourcePolicies\altinn_access_management_invalid_missing_resourceid.xml">
      <CopyToOutputDirectory>Always</CopyToOutputDirectory>
    </None>
    <None Update="Data\ResourcePolicies\altinn_access_management_invalid_resourceid.xml">
      <CopyToOutputDirectory>Always</CopyToOutputDirectory>
    </None>
    <None Update="Data\ResourcePolicies\altinn_access_management.xml">
      <CopyToOutputDirectory>Always</CopyToOutputDirectory>
    </None>
    <None Update="selfSignedTestCertificate.pfx">
      <CopyToOutputDirectory>Always</CopyToOutputDirectory>
    </None>
  </ItemGroup>

  <ItemGroup>
    <Folder Include="Data\Policies\" />
  </ItemGroup>
	
  <ItemGroup>
    <None Update="selfSignedTestCertificate.pfx">
      <CopyToOutputDirectory>Always</CopyToOutputDirectory>
    </None>
    <None Update="selfSignedTestCertificatePublic.cer">
      <CopyToOutputDirectory>Always</CopyToOutputDirectory>
    </None>
  </ItemGroup>

</Project><|MERGE_RESOLUTION|>--- conflicted
+++ resolved
@@ -26,17 +26,11 @@
   </ItemGroup>
 
   <ItemGroup>
-<<<<<<< HEAD
     <PackageReference Include="FluentAssertions" Version="6.8.0" />
     <PackageReference Include="JWTCookieAuthentication" Version="2.4.2" />
-    <PackageReference Include="Microsoft.AspNetCore.Mvc.Testing" Version="6.0.11" />
-    <PackageReference Include="Microsoft.NET.Test.Sdk" Version="17.4.0" />
-    <PackageReference Include="Moq" Version="4.18.2" />
-=======
     <PackageReference Include="Microsoft.AspNetCore.Mvc.Testing" Version="6.0.12" />
     <PackageReference Include="Microsoft.NET.Test.Sdk" Version="17.4.1" />
     <PackageReference Include="Moq" Version="4.18.4" />
->>>>>>> b0ab7383
     <PackageReference Include="xunit" Version="2.4.2" />
     <PackageReference Include="xunit.runner.visualstudio" Version="2.4.5">
       <IncludeAssets>runtime; build; native; contentfiles; analyzers; buildtransitive</IncludeAssets>
