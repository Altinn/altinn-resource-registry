exports.getToken = async function (getTokenParameters) {	
  const axios = require("axios");	
  const btoa = require("btoa");	

  const tokenBaseUrl = "https://altinn-testtools-token-generator.azurewebsites.net";	
  const basicAuthUser = bru.getEnvVar("tokenBasicAuthUser");	
  const basicAuthPw = bru.getEnvVar("tokenBasicAuthPw");	
  const Authorization = 'Basic ' + btoa(`${basicAuthUser}:${basicAuthPw}`);	

  const tokenEnv = bru.getEnvVar("tokenEnv");	
  const tokenType = getTokenParameters.auth_tokenType;	
  const tokenScopes = getTokenParameters.auth_scopes;	

  let tokenUrl;	

	if (tokenType == "Personal") {	
    const tokenUser = getTokenParameters.auth_userId;	
    const tokenParty = getTokenParameters.auth_partyId;	
    const tokenPid = getTokenParameters.auth_ssn;	

    tokenUrl = `${tokenBaseUrl}/api/Get${tokenType}Token?env=${tokenEnv}&scopes=${tokenScopes}&pid=${tokenPid}&userid=${tokenUser}&partyid=${tokenParty}&authLvl=3&ttl=3000`;	
  }	
  else if (tokenType == "Enterprise") {	
    const tokenOrg = getTokenParameters.auth_org;	
    const tokenOrgNo = getTokenParameters.auth_orgNo;	


    tokenUrl = `${tokenBaseUrl}/api/Get${tokenType}Token?env=${tokenEnv}&scopes=${tokenScopes}&org=${tokenOrg}&orgNo=${tokenOrgNo}&ttl=30`;	
  }	
  else if (tokenType == "EnterpriseUser") {	
    const tokenUser = getTokenParameters.auth_userId;	
    const tokenParty = getTokenParameters.auth_partyId;	
    const tokenOrgNo = getTokenParameters.auth_orgNo;	
    const tokenUserName = getTokenParameters.auth_username;	

    tokenUrl = `${tokenBaseUrl}/api/Get${tokenType}Token?env=${tokenEnv}&scopes=${tokenScopes}&orgNo=${tokenOrgNo}&userId=${tokenUser}&partyId=${tokenParty}&userName=${tokenUserName}&ttl=30`;	
  }	
  else if (tokenType == "PlatformAccess") {	
    const tokenOrg = getTokenParameters.auth_org;	
    const tokenApp = getTokenParameters.auth_app;	

    tokenUrl = `${tokenBaseUrl}/api/Get${tokenType}Token?env=${tokenEnv}&org=${tokenOrg}&app=${tokenApp}&ttl=30`;	
    }
  else {
      throw new Error("Unknown tokenType: " + tokenType);
  }

  //console.log("tokenUrl:" + tokenUrl);	
  const response = await axios.get(tokenUrl, {	
    headers: { Authorization }	
  });	

<<<<<<< HEAD
	return response.data;	
=======
  else if (tokenType == "EnterpriseUser") {
    const tokenUser = getTokenParameters.auth_userId;
    const tokenParty = getTokenParameters.auth_partyId;
    const tokenOrgNo = getTokenParameters.auth_orgNo;
    const tokenUserName = getTokenParameters.auth_username;

    tokenUrl = `${tokenBaseUrl}/api/Get${tokenType}Token?env=${tokenEnv}&scopes=${tokenScopes}&orgNo=${tokenOrgNo}&userId=${tokenUser}&partyId=${tokenParty}&userName=${tokenUserName}&ttl=30`;
  } 

  else if (tokenType == "PlatformAccess") {
    const tokenOrg = getTokenParameters.auth_org;
    const tokenApp = getTokenParameters.auth_app;

    tokenUrl = `${tokenBaseUrl}/api/Get${tokenType}Token?env=${tokenEnv}&org=${tokenOrg}&app=${tokenApp}&ttl=30`;
  }

  else if (tokenType == "Platform") {
    const tokenApp = getTokenParameters.auth_app;

    tokenUrl = `${tokenBaseUrl}/api/Get${tokenType}Token?env=${tokenEnv}&app=${tokenApp}&ttl=30`;
  }

  else {
    throw new Error("Unknown tokenType: " + tokenType);
  }
  
  //console.log("tokenUrl:" + tokenUrl);
  const response = await axios.get(tokenUrl, {
    headers: { Authorization }
  });

	return response.data;
  console.log(response.data);
  bru.setVar("bearerToken", response.data);
>>>>>>> 65e99050
}<|MERGE_RESOLUTION|>--- conflicted
+++ resolved
@@ -33,32 +33,6 @@
     const tokenOrgNo = getTokenParameters.auth_orgNo;	
     const tokenUserName = getTokenParameters.auth_username;	
 
-    tokenUrl = `${tokenBaseUrl}/api/Get${tokenType}Token?env=${tokenEnv}&scopes=${tokenScopes}&orgNo=${tokenOrgNo}&userId=${tokenUser}&partyId=${tokenParty}&userName=${tokenUserName}&ttl=30`;	
-  }	
-  else if (tokenType == "PlatformAccess") {	
-    const tokenOrg = getTokenParameters.auth_org;	
-    const tokenApp = getTokenParameters.auth_app;	
-
-    tokenUrl = `${tokenBaseUrl}/api/Get${tokenType}Token?env=${tokenEnv}&org=${tokenOrg}&app=${tokenApp}&ttl=30`;	
-    }
-  else {
-      throw new Error("Unknown tokenType: " + tokenType);
-  }
-
-  //console.log("tokenUrl:" + tokenUrl);	
-  const response = await axios.get(tokenUrl, {	
-    headers: { Authorization }	
-  });	
-
-<<<<<<< HEAD
-	return response.data;	
-=======
-  else if (tokenType == "EnterpriseUser") {
-    const tokenUser = getTokenParameters.auth_userId;
-    const tokenParty = getTokenParameters.auth_partyId;
-    const tokenOrgNo = getTokenParameters.auth_orgNo;
-    const tokenUserName = getTokenParameters.auth_username;
-
     tokenUrl = `${tokenBaseUrl}/api/Get${tokenType}Token?env=${tokenEnv}&scopes=${tokenScopes}&orgNo=${tokenOrgNo}&userId=${tokenUser}&partyId=${tokenParty}&userName=${tokenUserName}&ttl=30`;
   } 
 
@@ -84,8 +58,5 @@
     headers: { Authorization }
   });
 
-	return response.data;
-  console.log(response.data);
-  bru.setVar("bearerToken", response.data);
->>>>>>> 65e99050
+	return response.data;	
 }