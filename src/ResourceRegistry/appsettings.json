--- conflicted
+++ resolved
@@ -6,11 +6,12 @@
     }
   },
   "AllowedHosts": "*",
-  "PlatformSettings": {
+  "PlatformSettings": {  
     "BridgeApiEndpoint": "https://at22.altinn.cloud/sblbridge/",
     "OpenIdWellKnownEndpoint": "https://platform.at22.altinn.cloud/authentication/api/v1/openid/",
     "JwtCookieName": "AltinnStudioRuntime",
-    "ApiAuthenticationEndpoint": "https://platform.at22.altinn.cloud/authentication/api/v1/"
+    "ApiAuthenticationEndpoint": "https://platform.at22.altinn.cloud/authentication/api/v1/",
+    "AccessManagementEndpoint": "http://localhost:5117/accessmanagement/api/v1/internal/"
   },
   "PostgreSQLSettings": {
     "EnableDBConnection": "true",
@@ -27,10 +28,6 @@
     "ResourceRegistryBlobEndpoint": "http://127.0.0.1:10000/devstoreaccount1",
     "BlobLeaseTimeout": 15
   },
-<<<<<<< HEAD
-  "PlatformSettings": {
-    "AccessManagementEndpoint": "http://localhost:5117/accessmanagement/api/v1/internal/",
-=======
   "OidcProviders": {
     "altinn": {
       "Issuer": "https://idprovider.azurewebsites.net/",
@@ -40,6 +37,5 @@
       "Issuer": "https://ver2.maskinporten.no/",
       "WellKnownConfigEndpoint": "https://ver2.maskinporten.no/.well-known/oauth-authorization-server"
     }
->>>>>>> 04223edd
   }
 }