--- conflicted
+++ resolved
@@ -9,17 +9,9 @@
   "PostgreSQLSettings": {
     "EnableDBConnection": "false"
   },
-<<<<<<< HEAD
-  "PlatformSettings": {
-    "OpenIdWellKnownEndpoint": "http://localhost:5101/authentication/api/v1/openid/",
-    "JwtCookieName": "AltinnStudioRuntime",
-    "ApiAuthenticationEndpoint": "http://localhost:5101/authentication/api/v1/"
-  }  
-=======
   "GeneralSettings": {
     "Hostname": "localhost:5080",
     "OpenIdWellKnownEndpoint": "http://localhost:5101/authentication/api/v1/openid/",
     "JwtCookieName": "AltinnStudioRuntime"
   }
->>>>>>> b0ab7383
 }