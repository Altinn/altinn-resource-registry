﻿<Project Sdk="Microsoft.NET.Sdk.Web">

  <PropertyGroup>
    <TargetFramework>net6.0</TargetFramework>
    <ImplicitUsings>enable</ImplicitUsings>
  </PropertyGroup>

  <ItemGroup>
	<PackageReference Include="Altinn.Common.AccessToken" Version="1.2.0" />
	<PackageReference Include="Altinn.Common.PEP" Version="1.1.0-alpha.2" />
	<PackageReference Include="Azure.Extensions.AspNetCore.Configuration.Secrets" Version="1.2.2" />
    <PackageReference Include="Azure.Identity" Version="1.8.0" />
    <PackageReference Include="Azure.Security.KeyVault.Secrets" Version="4.4.0" />
    <PackageReference Include="dotNetRdf" Version="3.0.0-rc0004" />
<<<<<<< HEAD
    <PackageReference Include="JWTCookieAuthentication" Version="3.0.0-alpha2" />
=======
    <PackageReference Include="JWTCookieAuthentication" Version="2.4.2" />
>>>>>>> b0ab7383
    <PackageReference Include="Microsoft.Extensions.Logging.ApplicationInsights" Version="2.21.0" />
    <PackageReference Include="Microsoft.Extensions.Logging.Debug" Version="6.0.0" />
    <PackageReference Include="Swashbuckle.AspNetCore" Version="6.4.0" />
    <PackageReference Include="Swashbuckle.AspNetCore.Filters" Version="7.0.6" />
    <PackageReference Include="Yuniql.AspNetCore" Version="1.2.25" />
    <PackageReference Include="Yuniql.PostgreSql" Version="1.3.15" />
  </ItemGroup>

  <ItemGroup>
    <ProjectReference Include="..\Altinn.ResourceRegistry.Core\Altinn.ResourceRegistry.Core.csproj" />
    <ProjectReference Include="..\Altinn.ResourceRegistry.Integration\Altinn.ResourceRegistry.Integration.csproj" />
    <ProjectReference Include="..\Altinn.ResourceRegistry.Persistence\Altinn.ResourceRegistry.Persistence.csproj" />
  </ItemGroup>

  <ItemGroup>
    <Folder Include="Migration\v0.00\" />
  </ItemGroup>
  
  <ItemGroup Condition="'$(Configuration)'=='Debug'">
     <PackageReference Include="StyleCop.Analyzers" Version="1.2.0-beta.435">
      <PrivateAssets>all</PrivateAssets>
      <IncludeAssets>runtime; build; native; contentfiles; analyzers; buildtransitive</IncludeAssets>
    </PackageReference>
    <AdditionalFiles Include="..\..\stylecop.json">
      <Link>stylecop.json</Link>
    </AdditionalFiles>
  </ItemGroup>

  <PropertyGroup Condition="'$(Configuration)'=='Debug'">
    <CodeAnalysisRuleSet>..\..\Altinn3.ruleset</CodeAnalysisRuleSet>
  </PropertyGroup>
  
  <PropertyGroup>
    <GenerateDocumentationFile>true</GenerateDocumentationFile>
    <NoWarn>$(NoWarn);1591</NoWarn>
  </PropertyGroup>

</Project><|MERGE_RESOLUTION|>--- conflicted
+++ resolved
@@ -12,11 +12,7 @@
     <PackageReference Include="Azure.Identity" Version="1.8.0" />
     <PackageReference Include="Azure.Security.KeyVault.Secrets" Version="4.4.0" />
     <PackageReference Include="dotNetRdf" Version="3.0.0-rc0004" />
-<<<<<<< HEAD
     <PackageReference Include="JWTCookieAuthentication" Version="3.0.0-alpha2" />
-=======
-    <PackageReference Include="JWTCookieAuthentication" Version="2.4.2" />
->>>>>>> b0ab7383
     <PackageReference Include="Microsoft.Extensions.Logging.ApplicationInsights" Version="2.21.0" />
     <PackageReference Include="Microsoft.Extensions.Logging.Debug" Version="6.0.0" />
     <PackageReference Include="Swashbuckle.AspNetCore" Version="6.4.0" />
