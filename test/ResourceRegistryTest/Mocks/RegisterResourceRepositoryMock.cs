--- conflicted
+++ resolved
@@ -14,18 +14,14 @@
             return await Task.FromResult<ServiceResource>(null);
         }
 
-<<<<<<< HEAD
         public async Task<ServiceResource> UpdateResource(ServiceResource resource)
         {
             return await Task.FromResult<ServiceResource>(resource);
         }
 
         public async Task<ServiceResource> DeleteResource(string id)
-=======
-        public Task<ServiceResource> DeleteResource(string id)
->>>>>>> b0ab7383
         {
-            return GetResource(id);
+            return await GetResource(id);
         }
 
         public async Task<ServiceResource> GetResource(string id)
@@ -70,14 +66,6 @@
             return Path.Combine(GetResourcePath(), id + ".json");
         }
 
-<<<<<<< HEAD
-=======
-        Task<ServiceResource> IResourceRegistryRepository.UpdateResource(ServiceResource resource)
-        {
-            return Task.FromResult(resource);
-        }
-
->>>>>>> b0ab7383
         private static string GetResourcePath()
         {
             string unitTestFolder = Path.GetDirectoryName(new Uri(typeof(RegisterResourceRepositoryMock).Assembly.Location).LocalPath);
