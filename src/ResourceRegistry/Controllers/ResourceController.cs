--- conflicted
+++ resolved
@@ -97,12 +97,8 @@
         /// <param name="serviceResource">Service resource model for update in the resource registry</param>
         /// <returns>ActionResult describing the result of the operation</returns>
         [SuppressModelStateInvalidFilter]
-<<<<<<< HEAD
-        [HttpPut]
-        [Authorize(Policy = AuthzConstants.POLICY_SCOPE_RESOURCEREGISTRY_WRITE)]
-=======
         [HttpPut("{id}")]
->>>>>>> a44b70ea
+        [Authorize(Policy = AuthzConstants.POLICY_SCOPE_RESOURCEREGISTRY_WRITE)]
         [Produces("application/json")]
         [Consumes("application/json")]
         public async Task<ActionResult> Put(string id, ServiceResource serviceResource)
