--- conflicted
+++ resolved
@@ -1,78 +1,7 @@
 using Altinn.ResourceRegistry;
 using Microsoft.IdentityModel.Logging;
 
-<<<<<<< HEAD
-var builder = WebApplication.CreateBuilder(args);
-builder.AddDefaultConfiguration();
-
-builder.AddAltinnServiceDefaults("resource-registry");
-
-ConfigureLogging(builder.Logging);
-
-// Add services to the container.
-ConfigureServices(builder.Services, builder.Configuration);
-
-builder.Services.Configure<ForwardedHeadersOptions>(options =>
-{
-    options.ForwardedHeaders = ForwardedHeaders.All;
-});
-
-builder.Services.AddControllers(opts =>
-{
-    opts.OutputFormatters.Add(new RdfOutputFormatter());
-    opts.ModelBinderProviders.InsertSingleton<RequestConditionCollection.ModelBinderProvider>(0);
-    opts.ModelBinderProviders.InsertSingleton<AccessListIncludesModelBinder>(0);
-})
-    .AddJsonOptions(options =>
-    {
-        options.JsonSerializerOptions.WriteIndented = true;
-        options.JsonSerializerOptions.PropertyNamingPolicy = JsonNamingPolicy.CamelCase;
-        options.JsonSerializerOptions.DefaultIgnoreCondition = JsonIgnoreCondition.WhenWritingNull;
-    });
-
-// Learn more about configuring Swagger/OpenAPI at https://aka.ms/aspnetcore/swashbuckle
-builder.Services.AddEndpointsApiExplorer()
-    .TryAddEnumerable(ServiceDescriptor.Singleton<IApiDescriptionProvider, ConditionalApiDescriptionProvider>());
-
-builder.Services.AddSwaggerGen(c =>
-{
-    var assemblyPath = System.Reflection.Assembly.GetExecutingAssembly().Location;
-    var xmlFile = Path.ChangeExtension(assemblyPath, ".xml");
-    if (File.Exists(xmlFile))
-    {
-        c.IncludeXmlComments(xmlFile);
-    }
-
-    c.EnableAnnotations();
-    c.SupportNonNullableReferenceTypes();
-    c.OperationFilter<ConditionalOperationFilter>();
-    c.SchemaFilter<AccessListIncludesSchemaFilter>();
-
-    var originalIdSelector = c.SchemaGeneratorOptions.SchemaIdSelector;
-    c.SchemaGeneratorOptions.SchemaIdSelector = (Type t) => 
-    {
-        if (!t.IsNested)
-        {
-            return originalIdSelector(t);
-        }
-
-        var chain = new List<string>();
-        do
-        {
-            chain.Add(originalIdSelector(t));
-            t = t.DeclaringType;
-        }
-        while (t != null);
-
-        chain.Reverse();
-        return string.Join(".", chain);
-    };
-});
-
-var app = builder.Build();
-=======
 WebApplication app = ResourceRegistryHost.Create(args);
->>>>>>> f37d5c33
 
 app.MapDefaultAltinnEndpoints();
 
@@ -80,77 +9,12 @@
 
 if (app.Environment.IsDevelopment() || app.Environment.IsStaging())
 {
-<<<<<<< HEAD
-    services.AddMemoryCache();
-    services.AddSingleton(config);
-
-    services.AddResourceRegistryCoreServices();
-    services.AddResourceRegistryPersistence();
-    services.AddSingleton<IResourceRegistry, ResourceRegistryService>();
-    services.AddSingleton<IPRP, PRPClient>();
-    services.AddSingleton<IAuthorizationHandler, ScopeAccessHandler>();
-    services.AddTransient<IAuthorizationHandler, ClaimAccessHandler>();
-    services.AddSingleton<IHttpContextAccessor, HttpContextAccessor>();
-    services.AddSingleton<IAccessTokenGenerator, AccessTokenGenerator>();
-    services.AddTransient<ISigningCredentialsResolver, SigningCredentialsResolver>();
-
-    services.Configure<PlatformSettings>(config.GetSection("PlatformSettings"));
-    services.Configure<ResourceRegistrySettings>(config.GetSection("ResourceRegistrySettings"));
-    services.Configure<OidcProviderSettings>(config.GetSection("OidcProviders"));
-    services.Configure<PostgreSQLSettings>(config.GetSection("PostgreSQLSettings"));
-    services.Configure<AzureStorageConfiguration>(config.GetSection("AzureStorageConfiguration"));
-    services.AddOptions<RegisterClientOptions>()
-        .Configure((RegisterClientOptions options, IOptions<PlatformSettings> platformSettings) =>
-        {
-            if (platformSettings.Value is { ApiRegisterEndpoint: { } registerUri })
-            {
-                options.Uri = new(registerUri);
-            }
-        });
-=======
     Console.WriteLine("IsDevelopment || IsStaging");
->>>>>>> f37d5c33
 
     app.UseDeveloperExceptionPage();
 
-<<<<<<< HEAD
-    services.AddSwaggerGen(options =>
-    {
-        options.AddSecurityDefinition("oauth2", new Microsoft.OpenApi.Models.OpenApiSecurityScheme
-        {
-            Description = "Standard Authorization header using the Bearer scheme. Example: \"bearer {token}\"",
-            In = ParameterLocation.Header,
-            Name = "Authorization",
-            Type = SecuritySchemeType.ApiKey
-        });
-        options.OperationFilter<SecurityRequirementsOperationFilter>();
-    });
-    services.AddUrnSwaggerSupport();
-    services.AddHttpClient<IAccessManagementClient, AccessManagementClient>();
-    services.AddHttpClient<IOrgListClient, OrgListClient>();
-    services.AddHttpClient<IAltinn2Services, Altinn2ServicesClient>();
-    services.AddHttpClient<IApplications, ApplicationsClient>();
-    services.AddAltinnRegisterClient();
-
-    services.AddAuthorization(options =>
-    {
-        options.AddPolicy(AuthzConstants.POLICY_SCOPE_RESOURCEREGISTRY_WRITE, policy => policy
-            .RequireScopeAnyOf(AuthzConstants.SCOPE_RESOURCE_ADMIN, AuthzConstants.SCOPE_RESOURCE_WRITE));
-        options.AddPolicy(AuthzConstants.POLICY_ACCESS_LIST_READ, policy => policy
-            .RequireScopeAnyOf(AuthzConstants.SCOPE_RESOURCE_ADMIN, AuthzConstants.SCOPE_ACCESS_LIST_READ, AuthzConstants.SCOPE_ACCESS_LIST_WRITE)
-            .RequireUserOwnsResource());
-        options.AddPolicy(AuthzConstants.POLICY_ACCESS_LIST_WRITE, policy => policy
-            .RequireScopeAnyOf(AuthzConstants.SCOPE_RESOURCE_ADMIN, AuthzConstants.SCOPE_ACCESS_LIST_WRITE)
-            .RequireUserOwnsResource());
-        options.AddPolicy(AuthzConstants.POLICY_ADMIN, policy => policy
-            .RequireScopeAnyOf(AuthzConstants.SCOPE_RESOURCE_ADMIN));
-        options.AddPolicy(AuthzConstants.POLICY_STUDIO_DESIGNER, policy => policy.Requirements.Add(new ClaimAccessRequirement("urn:altinn:app", "studio.designer")));
-    });
-    services.AddResourceRegistryAuthorizationHandlers();
-=======
     // Enable higher level of detail in exceptions related to JWT validation
     IdentityModelEventSource.ShowPII = true;
->>>>>>> f37d5c33
 }
 else
 {
