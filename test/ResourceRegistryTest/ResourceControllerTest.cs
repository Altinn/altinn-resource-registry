using Altinn.ResourceRegistry.Core;
using Altinn.ResourceRegistry.Models;
<<<<<<< HEAD
using Altinn.ResourceRegistry.Tests.Util;
=======
using Altinn.ResourceRgistryTest.Tests.Mocks.Authentication;
using Altinn.ResourceRgistryTest.Util;
using AltinnCore.Authentication.JwtCookie;
>>>>>>> b0ab7383
using Microsoft.AspNetCore.Mvc;
using Microsoft.AspNetCore.Mvc.Testing;
using Microsoft.AspNetCore.TestHost;
using Microsoft.Extensions.DependencyInjection;
using Microsoft.Extensions.Options;
using ResourceRegistry.Controllers;
using ResourceRegistryTest.Mocks;
using ResourceRegistryTest.Utils;
using System;
using System.Collections.Generic;
using System.IO;
using System.Net;
using System.Net.Http;
using System.Net.Http.Headers;
using System.Text;
using System.Text.Json;
using System.Threading.Tasks;
using Xunit;

namespace ResourceRegistryTest
{
    public class ResourceControllerTest : IClassFixture<CustomWebApplicationFactory<ResourceController>>
    {
        private readonly CustomWebApplicationFactory<ResourceController> _factory;
        private readonly HttpClient _client;

        public ResourceControllerTest(CustomWebApplicationFactory<ResourceController> factory)
        {
            _factory = factory;
<<<<<<< HEAD
            _client = SetupUtil.GetTestClient(factory);
            _client.DefaultRequestHeaders.Accept.Add(new MediaTypeWithQualityHeaderValue("application/json"));

            string token = PrincipalUtil.GetAccessToken("sbl.authorization");
            _client.DefaultRequestHeaders.Authorization = new AuthenticationHeaderValue("Bearer", token);
=======
            _client = SetupUtil.GetTestClient(_factory); ;
            _client.DefaultRequestHeaders.Accept.Add(new MediaTypeWithQualityHeaderValue("application/json"));
>>>>>>> b0ab7383
        }

        [Fact]
        public async Task GetResource_altinn_access_management_OK()
        {
            string requestUri = "resourceregistry/api/v1/Resource/altinn_access_management";

            HttpRequestMessage httpRequestMessage = new HttpRequestMessage(HttpMethod.Get, requestUri)
            {
            };

            HttpResponseMessage response = await _client.SendAsync(httpRequestMessage);

            string responseContent = await response.Content.ReadAsStringAsync();
            ServiceResource? resource = JsonSerializer.Deserialize<ServiceResource>(responseContent, new System.Text.Json.JsonSerializerOptions() { PropertyNamingPolicy = JsonNamingPolicy.CamelCase }) as ServiceResource;

            Assert.NotNull(resource);
            Assert.Equal("altinn_access_management", resource.Identifier);
        }

        [Fact]
        public async Task Test_Nav_Get()
        {
            string requestUri = "resourceregistry/api/v1/Resource/nav_tiltakAvtaleOmArbeidstrening";

            HttpRequestMessage httpRequestMessage = new HttpRequestMessage(HttpMethod.Get, requestUri)
            {
            };

            HttpResponseMessage response = await _client.SendAsync(httpRequestMessage);

            string responseContent = await response.Content.ReadAsStringAsync();
            ServiceResource? resource = JsonSerializer.Deserialize<ServiceResource>(responseContent, new System.Text.Json.JsonSerializerOptions() { PropertyNamingPolicy = JsonNamingPolicy.CamelCase }) as ServiceResource;

            Assert.NotNull(resource);
            Assert.NotNull(resource.Identifier);
            Assert.Equal("nav_tiltakAvtaleOmArbeidstrening", resource.Identifier);
        }

        [Fact]
        public async Task Search_Get()
        {
            string requestUri = "resourceregistry/api/v1/Resource/Search?SearchTerm=test";

            HttpRequestMessage httpRequestMessage = new HttpRequestMessage(HttpMethod.Get, requestUri)
            {
            };

            HttpResponseMessage response = await _client.SendAsync(httpRequestMessage);

            string responseContent = await response.Content.ReadAsStringAsync();
            List<ServiceResource>? resource = JsonSerializer.Deserialize<List<ServiceResource>>(responseContent, new System.Text.Json.JsonSerializerOptions() { PropertyNamingPolicy = JsonNamingPolicy.CamelCase }) as List<ServiceResource>;

            Assert.NotNull(resource);
            Assert.Equal(3, resource.Count);
        }

        [Fact]
        public async Task CreateResource_WithErrors()
        {
            string token = PrincipalUtil.GetOrgToken("skd", "974761076", "altinn:resourceregistry/resource.write");
            _client.DefaultRequestHeaders.Authorization = new AuthenticationHeaderValue("Bearer", token);

            ServiceResource resource = new ServiceResource()
            {
                Identifier = "superdupertjenestene",
                HasCompetentAuthority = new Altinn.ResourceRegistry.Core.Models.CompetentAuthority()
                {
                    Organization = "974761076",
                    Orgcode = "skd",
                }
            };
            resource.IsComplete = true;

            string requestUri = "resourceregistry/api/v1/Resource/";

            HttpRequestMessage httpRequestMessage = new HttpRequestMessage(HttpMethod.Post, requestUri)
            {
                Content = new StringContent(JsonSerializer.Serialize(resource), Encoding.UTF8, "application/json")
            };

            httpRequestMessage.Headers.Add("Accept", "application/json");
            httpRequestMessage.Headers.Add("ContentType", "application/json");

            HttpResponseMessage response = await _client.SendAsync(httpRequestMessage);

            string responseContent = await response.Content.ReadAsStringAsync();

            ValidationProblemDetails? errordetails = JsonSerializer.Deserialize<ValidationProblemDetails>(responseContent, new System.Text.Json.JsonSerializerOptions() { PropertyNamingPolicy = JsonNamingPolicy.CamelCase }) as ValidationProblemDetails;

            Assert.NotNull(errordetails);

            Assert.Equal(8, errordetails.Errors.Count);
        }

        [Fact]
        public async Task SetResourcePolicy_OK()
        {
            string token = PrincipalUtil.GetOrgToken("digdir", "991825827", "altinn:resourceregistry/resource.write");
            _client.DefaultRequestHeaders.Authorization = new AuthenticationHeaderValue("Bearer", token);

            ServiceResource resource = new ServiceResource() 
            { 
                Identifier = "altinn_access_management"
            };
            string fileName = $"{resource.Identifier}.xml";
            string filePath = $"Data/ResourcePolicies/{fileName}";

            Uri requestUri = new Uri($"resourceregistry/api/v1/Resource/{resource.Identifier}/policy", UriKind.Relative);

            ByteArrayContent fileContent = new ByteArrayContent(File.ReadAllBytes(filePath));
            fileContent.Headers.ContentType = MediaTypeHeaderValue.Parse("text/xml");

            MultipartFormDataContent content = new();
            content.Add(fileContent, "policyFile", fileName);

            HttpRequestMessage httpRequestMessage = new() { Method = HttpMethod.Post, RequestUri = requestUri, Content = content };
            httpRequestMessage.Headers.Add("ContentType", "multipart/form-data");

            HttpResponseMessage response = await _client.SendAsync(httpRequestMessage);

            Assert.Equal(HttpStatusCode.Created, response.StatusCode);
        }

        [Fact]
        public async Task SetResourcePolicy_Invalid_UnknownResource()
        {
            string token = PrincipalUtil.GetOrgToken("skd", "974761076", "altinn:resourceregistry/resource.write");
            _client.DefaultRequestHeaders.Authorization = new AuthenticationHeaderValue("Bearer", token);

            ServiceResource resource = new ServiceResource() { Identifier = "altinn_access_management" };
            string fileName = $"{resource.Identifier}.xml";
            string filePath = $"Data/ResourcePolicies/{fileName}";

            // unknown_resource as id in uri
            Uri requestUri = new Uri($"resourceregistry/api/v1/Resource/unknown_resource/policy", UriKind.Relative);

            ByteArrayContent fileContent = new ByteArrayContent(File.ReadAllBytes(filePath));
            fileContent.Headers.ContentType = MediaTypeHeaderValue.Parse("text/xml");

            MultipartFormDataContent content = new();
            content.Add(fileContent, "policyFile", fileName);

            HttpRequestMessage httpRequestMessage = new() { Method = HttpMethod.Post, RequestUri = requestUri, Content = content };
            httpRequestMessage.Headers.Add("ContentType", "multipart/form-data");

            HttpResponseMessage response = await _client.SendAsync(httpRequestMessage);

            string responseContent = await response.Content.ReadAsStringAsync();

            Assert.Equal(HttpStatusCode.BadRequest, response.StatusCode);
<<<<<<< HEAD
            Assert.Equal("\"Unknown resource\"", responseContent);
=======
            Assert.Equal("Unknown resource", responseContent.Replace('"', ' ').Trim());
        }

        [Fact]
        public async Task GetResourcePolicy_OK()
        {
            ServiceResource resource = new ServiceResource() { Identifier = "altinn_access_management" };
            string fileName = $"{resource.Identifier}.xml";
            string filePath = $"Data/ResourcePolicies/{fileName}";

            Uri requestUri = new Uri($"resourceregistry/api/v1/Resource/{resource.Identifier}/policy", UriKind.Relative);

            HttpRequestMessage httpRequestMessage = new() { Method = HttpMethod.Get, RequestUri = requestUri };
            httpRequestMessage.Headers.Add("ContentType", "multipart/form-data");

            HttpClient client = SetupUtil.GetTestClient(_factory);
            HttpResponseMessage response = await client.SendAsync(httpRequestMessage);

            Assert.Equal(HttpStatusCode.OK, response.StatusCode);
>>>>>>> b0ab7383
        }

        [Fact]
        public async Task UpdateResourcePolicy_OK()
        {
            string token = PrincipalUtil.GetOrgToken("digdir", "991825827", "altinn:resourceregistry/resource.write");
            _client.DefaultRequestHeaders.Authorization = new AuthenticationHeaderValue("Bearer", token);

            ServiceResource resource = new ServiceResource() { Identifier = "altinn_access_management" };
            string fileName = $"{resource.Identifier}.xml";
            string filePath = $"Data/ResourcePolicies/{fileName}";

            Uri requestUri = new Uri($"resourceregistry/api/v1/Resource/{resource.Identifier}/policy", UriKind.Relative);

            ByteArrayContent fileContent = new ByteArrayContent(File.ReadAllBytes(filePath));
            fileContent.Headers.ContentType = MediaTypeHeaderValue.Parse("text/xml");

            MultipartFormDataContent content = new();
            content.Add(fileContent, "policyFile", fileName);

            HttpRequestMessage httpRequestMessage = new() { Method = HttpMethod.Put, RequestUri = requestUri, Content = content };
            httpRequestMessage.Headers.Add("ContentType", "multipart/form-data");

            HttpResponseMessage response = await _client.SendAsync(httpRequestMessage);

            Assert.Equal(HttpStatusCode.Created, response.StatusCode);
        }

        [Fact]
        public async Task UpdateResourcePolicy_InvalidResourceId()
        {
            string token = PrincipalUtil.GetOrgToken("digdir", "991825827", "altinn:resourceregistry/resource.write");
            _client.DefaultRequestHeaders.Authorization = new AuthenticationHeaderValue("Bearer", token);
            ServiceResource resource = new ServiceResource() { Identifier = "altinn_access_management" };
            string fileName = $"{resource.Identifier}_invalid_resourceid.xml";
            string filePath = $"Data/ResourcePolicies/{fileName}";

            Uri requestUri = new Uri($"resourceregistry/api/v1/Resource/{resource.Identifier}/policy", UriKind.Relative);

            ByteArrayContent fileContent = new ByteArrayContent(File.ReadAllBytes(filePath));
            fileContent.Headers.ContentType = MediaTypeHeaderValue.Parse("text/xml");

            MultipartFormDataContent content = new();
            content.Add(fileContent, "policyFile", fileName);

            HttpRequestMessage httpRequestMessage = new() { Method = HttpMethod.Put, RequestUri = requestUri, Content = content };
            httpRequestMessage.Headers.Add("ContentType", "multipart/form-data");

            HttpResponseMessage response = await _client.SendAsync(httpRequestMessage);

            string responseContent = await response.Content.ReadAsStringAsync();

            Assert.Equal(HttpStatusCode.BadRequest, response.StatusCode);
<<<<<<< HEAD
            Assert.Equal("\"Policy not accepted: Contains rules for a different registry resource\"", responseContent);
=======
            Assert.Equal("Policy not accepted: Contains rules for a different registry resource", responseContent.Replace('"', ' ').Trim());
>>>>>>> b0ab7383
        }

        [Fact]
        public async Task UpdateResourcePolicy_MissingResourceId()
        {
            string token = PrincipalUtil.GetOrgToken("digdir", "991825827", "altinn:resourceregistry/resource.write");
            _client.DefaultRequestHeaders.Authorization = new AuthenticationHeaderValue("Bearer", token);
            ServiceResource resource = new ServiceResource() { Identifier = "altinn_access_management" };
            string fileName = $"{resource.Identifier}_invalid_missing_resourceid.xml";
            string filePath = $"Data/ResourcePolicies/{fileName}";

            Uri requestUri = new Uri($"resourceregistry/api/v1/Resource/{resource.Identifier}/policy", UriKind.Relative);

            ByteArrayContent fileContent = new ByteArrayContent(File.ReadAllBytes(filePath));
            fileContent.Headers.ContentType = MediaTypeHeaderValue.Parse("text/xml");

            MultipartFormDataContent content = new();
            content.Add(fileContent, "policyFile", fileName);

            HttpRequestMessage httpRequestMessage = new() { Method = HttpMethod.Put, RequestUri = requestUri, Content = content };
            httpRequestMessage.Headers.Add("ContentType", "multipart/form-data");

            HttpResponseMessage response = await _client.SendAsync(httpRequestMessage);
<<<<<<< HEAD
=======

            string responseContent = await response.Content.ReadAsStringAsync();

            Assert.Equal(HttpStatusCode.BadRequest, response.StatusCode);
            Assert.Equal("Policy not accepted: Contains rule without reference to registry resource id", responseContent.Replace('"', ' ').Trim());
        }

        [Fact]
        public async Task UpdateResource_Ok()
        {
            string token = PrincipalUtil.GetOrgToken("skd", "974761076", "altinn:resourceregistry/resource.write");
            ServiceResource resource = new ServiceResource()
            {
                Identifier = "altinn_access_management",
                HasCompetentAuthority = new Altinn.ResourceRegistry.Core.Models.CompetentAuthority()
                {
                    Organization = "974761076",
                    Orgcode = "skd",
                }
            };
            resource.IsComplete = false;

            HttpClient client = SetupUtil.GetTestClient(_factory);
            client.DefaultRequestHeaders.Authorization = new AuthenticationHeaderValue("Bearer", token);
            string requestUri = "resourceregistry/api/v1/Resource/altinn_access_management";

            HttpRequestMessage httpRequestMessage = new HttpRequestMessage(HttpMethod.Put, requestUri)
            {
                Content = new StringContent(JsonSerializer.Serialize(resource), Encoding.UTF8, "application/json")
            };

            httpRequestMessage.Headers.Add("Accept", "application/json");
            httpRequestMessage.Headers.Add("ContentType", "application/json");

            HttpResponseMessage response = await client.SendAsync(httpRequestMessage);
>>>>>>> b0ab7383

            Assert.Equal(HttpStatusCode.OK, response.StatusCode);
        }

        [Fact]
        public async Task UpdateResource_BadRequest()
        {
            string token = PrincipalUtil.GetOrgToken("digdir", "991825827", "altinn:resourceregistry/resource.write");
            ServiceResource resource = new ServiceResource() { Identifier = "wrong_non_matcing_id" };
            resource.IsComplete = false;

            HttpClient client = SetupUtil.GetTestClient(_factory);
            client.DefaultRequestHeaders.Authorization = new AuthenticationHeaderValue("Bearer", token);
            string requestUri = "resourceregistry/api/v1/Resource/altinn_access_management";

            HttpRequestMessage httpRequestMessage = new HttpRequestMessage(HttpMethod.Put, requestUri)
            {
                Content = new StringContent(JsonSerializer.Serialize(resource), Encoding.UTF8, "application/json")
            };

            httpRequestMessage.Headers.Add("Accept", "application/json");
            httpRequestMessage.Headers.Add("ContentType", "application/json");

            HttpResponseMessage response = await client.SendAsync(httpRequestMessage);

            Assert.Equal(HttpStatusCode.BadRequest, response.StatusCode);
<<<<<<< HEAD
            Assert.Equal("\"Policy not accepted: Contains rule without reference to registry resource id\"", responseContent);
=======
>>>>>>> b0ab7383
        }

        [Fact]
        public async Task CreateResource_Ok()
        {
            string token = PrincipalUtil.GetOrgToken("skd", "974761076", "altinn:resourceregistry/resource.write");
            _client.DefaultRequestHeaders.Authorization = new AuthenticationHeaderValue("Bearer", token);

            ServiceResource resource = new ServiceResource() 
            { 
              Identifier = "superdupertjenestene", 
              HasCompetentAuthority = new Altinn.ResourceRegistry.Core.Models.CompetentAuthority()
              {
                  Organization = "974761076",
                  Orgcode = "skd",
              }
            };
            resource.IsComplete = false;

            string requestUri = "resourceregistry/api/v1/Resource/";

            HttpRequestMessage httpRequestMessage = new HttpRequestMessage(HttpMethod.Post, requestUri)
            {
                Content = new StringContent(JsonSerializer.Serialize(resource), Encoding.UTF8, "application/json")
            };

            httpRequestMessage.Headers.Add("Accept", "application/json");
            httpRequestMessage.Headers.Add("ContentType", "application/json");

            HttpResponseMessage response = await _client.SendAsync(httpRequestMessage);
<<<<<<< HEAD
=======

            Assert.Equal(HttpStatusCode.Created, response.StatusCode);
        }

        [Fact]
        public async Task CreateResource_Forbidden_NotResourceOwner()
        {
            string token = PrincipalUtil.GetOrgToken("skd", "974761076", "altinn:resourceregistry/resource.write");
            _client.DefaultRequestHeaders.Authorization = new AuthenticationHeaderValue("Bearer", token);

            ServiceResource resource = new ServiceResource()
            {
                Identifier = "superdupertjenestene",
                HasCompetentAuthority = new Altinn.ResourceRegistry.Core.Models.CompetentAuthority()
                {
                    Organization = "991825827",
                    Orgcode = "digdir",
                }
            };
            resource.IsComplete = false;

            string requestUri = "resourceregistry/api/v1/Resource/";

            HttpRequestMessage httpRequestMessage = new HttpRequestMessage(HttpMethod.Post, requestUri)
            {
                Content = new StringContent(JsonSerializer.Serialize(resource), Encoding.UTF8, "application/json")
            };

            httpRequestMessage.Headers.Add("Accept", "application/json");
            httpRequestMessage.Headers.Add("ContentType", "application/json");

            HttpResponseMessage response = await _client.SendAsync(httpRequestMessage);

            Assert.Equal(HttpStatusCode.Forbidden, response.StatusCode);
        }

        [Fact]
        public async Task CreateResource_AdminScope_OK_NotResourceOwner()
        {
            string token = PrincipalUtil.GetOrgToken("digdir", "991825827", "altinn:resourceregistry/resource.admin");
            _client.DefaultRequestHeaders.Authorization = new AuthenticationHeaderValue("Bearer", token);

            ServiceResource resource = new ServiceResource()
            {
                Identifier = "superdupertjenestene",
                HasCompetentAuthority = new Altinn.ResourceRegistry.Core.Models.CompetentAuthority()
                {
                    Organization = "974761076",
                    Orgcode = "skd",
                }
            };
            resource.IsComplete = false;

            //HttpClient client = SetupUtil.GetTestClient(_factory);
            string requestUri = "resourceregistry/api/v1/Resource/";

            HttpRequestMessage httpRequestMessage = new HttpRequestMessage(HttpMethod.Post, requestUri)
            {
                Content = new StringContent(JsonSerializer.Serialize(resource), Encoding.UTF8, "application/json")
            };

            httpRequestMessage.Headers.Add("Accept", "application/json");
            httpRequestMessage.Headers.Add("ContentType", "application/json");

            HttpResponseMessage response = await _client.SendAsync(httpRequestMessage);
>>>>>>> b0ab7383

            Assert.Equal(HttpStatusCode.Created, response.StatusCode);
        }

        [Fact]
        public async Task CreateResource_UnAuthorized()
        {
            ServiceResource resource = new ServiceResource()
            {
                Identifier = "superdupertjenestene",
                HasCompetentAuthority = new Altinn.ResourceRegistry.Core.Models.CompetentAuthority()
                {
                    Organization = "974761076",
                    Orgcode = "skd",
                }
            };
            resource.IsComplete = false;

            string requestUri = "resourceregistry/api/v1/Resource/";

            HttpRequestMessage httpRequestMessage = new HttpRequestMessage(HttpMethod.Post, requestUri)
            {
                Content = new StringContent(JsonSerializer.Serialize(resource), Encoding.UTF8, "application/json")
            };

            httpRequestMessage.Headers.Add("Accept", "application/json");
            httpRequestMessage.Headers.Add("ContentType", "application/json");

            HttpResponseMessage response = await _client.SendAsync(httpRequestMessage);

            Assert.Equal(HttpStatusCode.Unauthorized, response.StatusCode);
        }

        [Fact]
        public async Task UpdateResourcePolicy_OK_AdminScope_NotResourceOwner()
        {
            string token = PrincipalUtil.GetOrgToken("digdir", "991825827", "altinn:resourceregistry/resource.admin");
            _client.DefaultRequestHeaders.Authorization = new AuthenticationHeaderValue("Bearer", token);

            ServiceResource resource = new ServiceResource() { Identifier = "altinn_access_management_skd" };
            string fileName = $"{resource.Identifier}.xml";
            string filePath = $"Data/ResourcePolicies/{fileName}";

            Uri requestUri = new Uri($"resourceregistry/api/v1/Resource/{resource.Identifier}/policy", UriKind.Relative);

            ByteArrayContent fileContent = new ByteArrayContent(File.ReadAllBytes(filePath));
            fileContent.Headers.ContentType = MediaTypeHeaderValue.Parse("text/xml");

            MultipartFormDataContent content = new();
            content.Add(fileContent, "policyFile", fileName);

            HttpRequestMessage httpRequestMessage = new() { Method = HttpMethod.Put, RequestUri = requestUri, Content = content };
            httpRequestMessage.Headers.Add("ContentType", "multipart/form-data");

            HttpResponseMessage response = await _client.SendAsync(httpRequestMessage);

            Assert.Equal(HttpStatusCode.Created, response.StatusCode);
        }

        [Fact]
        public async Task UpdateResourcePolicy_Forbidden_NotResourceOwner()
        {
            string token = PrincipalUtil.GetOrgToken("ttd", "991825888", "altinn:resourceregistry/resource.write");
            _client.DefaultRequestHeaders.Authorization = new AuthenticationHeaderValue("Bearer", token);

            ServiceResource resource = new ServiceResource() { Identifier = "altinn_access_management_skd" };
            string fileName = $"{resource.Identifier}.xml";
            string filePath = $"Data/ResourcePolicies/{fileName}";

            Uri requestUri = new Uri($"resourceregistry/api/v1/Resource/{resource.Identifier}/policy", UriKind.Relative);

            ByteArrayContent fileContent = new ByteArrayContent(File.ReadAllBytes(filePath));
            fileContent.Headers.ContentType = MediaTypeHeaderValue.Parse("text/xml");

            MultipartFormDataContent content = new();
            content.Add(fileContent, "policyFile", fileName);

            HttpRequestMessage httpRequestMessage = new() { Method = HttpMethod.Put, RequestUri = requestUri, Content = content };
            httpRequestMessage.Headers.Add("ContentType", "multipart/form-data");

            HttpResponseMessage response = await _client.SendAsync(httpRequestMessage);

            Assert.Equal(HttpStatusCode.Forbidden, response.StatusCode);
        }

        [Fact]
        public async Task UpdateResourcePolicy_UnAuthorized()
        {
            string token = "Unauthorizedtoken";
            _client.DefaultRequestHeaders.Authorization = new AuthenticationHeaderValue("Bearer", token);

            ServiceResource resource = new ServiceResource() { Identifier = "altinn_access_management" };
            string fileName = $"{resource.Identifier}.xml";
            string filePath = $"Data/ResourcePolicies/{fileName}";

            Uri requestUri = new Uri($"resourceregistry/api/v1/Resource/{resource.Identifier}/policy", UriKind.Relative);

            ByteArrayContent fileContent = new ByteArrayContent(File.ReadAllBytes(filePath));
            fileContent.Headers.ContentType = MediaTypeHeaderValue.Parse("text/xml");

            MultipartFormDataContent content = new();
            content.Add(fileContent, "policyFile", fileName);

            HttpRequestMessage httpRequestMessage = new() { Method = HttpMethod.Put, RequestUri = requestUri, Content = content };
            httpRequestMessage.Headers.Add("ContentType", "multipart/form-data");

            HttpResponseMessage response = await _client.SendAsync(httpRequestMessage);

            Assert.Equal(HttpStatusCode.Unauthorized, response.StatusCode);
        }

        /// <summary>
        /// Deletes a resource that user is authorized for
        /// Expected result: Return httpStatus No content statuscode
        /// </summary>
        [Fact]
        public async Task Delete_AuthorizedUser_ValidResource_ReturnsNoContent()
        {
            // Arrange            
            string token = PrincipalUtil.GetOrgToken("skd", "974761076", "altinn:resourceregistry/resource.write");
            _client.DefaultRequestHeaders.Authorization = new AuthenticationHeaderValue("Bearer", token);

            string resourceId = "altinn_access_management_skd";
            string requestUri = $"resourceregistry/api/v1/Resource/{resourceId}";

            HttpRequestMessage httpRequestMessage = new HttpRequestMessage(HttpMethod.Delete, requestUri);            

            // Act
            HttpResponseMessage response = await _client.SendAsync(httpRequestMessage);

            // Assert
            Assert.Equal(HttpStatusCode.NoContent, response.StatusCode);
        }

        /// <summary>
        /// Deletes a resource that user is authorized for
        /// Expected result: Return httpStatus nocontent statuscode
        /// </summary>
        [Fact]
        public async Task Delete_AdminScope_ValidResource_ReturnsForbidden()
        {
            // Arrange            
            string token = PrincipalUtil.GetOrgToken("digdir", "991825827", "altinn:resourceregistry/resource.admin");
            _client.DefaultRequestHeaders.Authorization = new AuthenticationHeaderValue("Bearer", token);

            string resourceId = "altinn_access_management_skd";
            string requestUri = $"resourceregistry/api/v1/Resource/{resourceId}";

            HttpRequestMessage httpRequestMessage = new HttpRequestMessage(HttpMethod.Delete, requestUri);

            // Act
            HttpResponseMessage response = await _client.SendAsync(httpRequestMessage);

            // Assert
            Assert.Equal(HttpStatusCode.NoContent, response.StatusCode);
        }


        /// <summary>
        /// Deletes a resource that user is authorized for
        /// Expected result: Return httpStatus unauthorized statuscode
        /// </summary>
        [Fact]
        public async Task Delete_UnAuthorized_ValidResource_ReturnsUnauthorized()
        {
            // Arrange            
            string token = "Unauthorizedtoken";
            _client.DefaultRequestHeaders.Authorization = new AuthenticationHeaderValue("Bearer", token);

            string resourceId = "altinn_access_management_skd";
            string requestUri = $"resourceregistry/api/v1/Resource/{resourceId}";

            HttpRequestMessage httpRequestMessage = new HttpRequestMessage(HttpMethod.Delete, requestUri);

            // Act
            HttpResponseMessage response = await _client.SendAsync(httpRequestMessage);

            // Assert
            Assert.Equal(HttpStatusCode.Unauthorized, response.StatusCode);
        }

        /// <summary>
        /// Deletes a resource that user is authorized for
        /// Expected result: Return httpStatus forbidden statuscode
        /// </summary>
        [Fact]
        public async Task Delete_Forbidden_ValidResource_ReturnsForbidden()
        {
            // Arrange            
            string token = PrincipalUtil.GetOrgToken("digdir", "991825827", "altinn:resourceregistry/resource.write");
            _client.DefaultRequestHeaders.Authorization = new AuthenticationHeaderValue("Bearer", token);

            string resourceId = "altinn_access_management_skd";
            string requestUri = $"resourceregistry/api/v1/Resource/{resourceId}";

            HttpRequestMessage httpRequestMessage = new HttpRequestMessage(HttpMethod.Delete, requestUri);

            // Act
            HttpResponseMessage response = await _client.SendAsync(httpRequestMessage);

            // Assert
            Assert.Equal(HttpStatusCode.Forbidden, response.StatusCode);
        }

    }
}<|MERGE_RESOLUTION|>--- conflicted
+++ resolved
@@ -1,12 +1,9 @@
 using Altinn.ResourceRegistry.Core;
 using Altinn.ResourceRegistry.Models;
-<<<<<<< HEAD
 using Altinn.ResourceRegistry.Tests.Util;
-=======
 using Altinn.ResourceRgistryTest.Tests.Mocks.Authentication;
 using Altinn.ResourceRgistryTest.Util;
 using AltinnCore.Authentication.JwtCookie;
->>>>>>> b0ab7383
 using Microsoft.AspNetCore.Mvc;
 using Microsoft.AspNetCore.Mvc.Testing;
 using Microsoft.AspNetCore.TestHost;
@@ -36,16 +33,11 @@
         public ResourceControllerTest(CustomWebApplicationFactory<ResourceController> factory)
         {
             _factory = factory;
-<<<<<<< HEAD
             _client = SetupUtil.GetTestClient(factory);
             _client.DefaultRequestHeaders.Accept.Add(new MediaTypeWithQualityHeaderValue("application/json"));
 
             string token = PrincipalUtil.GetAccessToken("sbl.authorization");
             _client.DefaultRequestHeaders.Authorization = new AuthenticationHeaderValue("Bearer", token);
-=======
-            _client = SetupUtil.GetTestClient(_factory); ;
-            _client.DefaultRequestHeaders.Accept.Add(new MediaTypeWithQualityHeaderValue("application/json"));
->>>>>>> b0ab7383
         }
 
         [Fact]
@@ -197,9 +189,6 @@
             string responseContent = await response.Content.ReadAsStringAsync();
 
             Assert.Equal(HttpStatusCode.BadRequest, response.StatusCode);
-<<<<<<< HEAD
-            Assert.Equal("\"Unknown resource\"", responseContent);
-=======
             Assert.Equal("Unknown resource", responseContent.Replace('"', ' ').Trim());
         }
 
@@ -219,7 +208,6 @@
             HttpResponseMessage response = await client.SendAsync(httpRequestMessage);
 
             Assert.Equal(HttpStatusCode.OK, response.StatusCode);
->>>>>>> b0ab7383
         }
 
         [Fact]
@@ -273,11 +261,7 @@
             string responseContent = await response.Content.ReadAsStringAsync();
 
             Assert.Equal(HttpStatusCode.BadRequest, response.StatusCode);
-<<<<<<< HEAD
             Assert.Equal("\"Policy not accepted: Contains rules for a different registry resource\"", responseContent);
-=======
-            Assert.Equal("Policy not accepted: Contains rules for a different registry resource", responseContent.Replace('"', ' ').Trim());
->>>>>>> b0ab7383
         }
 
         [Fact]
@@ -301,8 +285,6 @@
             httpRequestMessage.Headers.Add("ContentType", "multipart/form-data");
 
             HttpResponseMessage response = await _client.SendAsync(httpRequestMessage);
-<<<<<<< HEAD
-=======
 
             string responseContent = await response.Content.ReadAsStringAsync();
 
@@ -338,7 +320,6 @@
             httpRequestMessage.Headers.Add("ContentType", "application/json");
 
             HttpResponseMessage response = await client.SendAsync(httpRequestMessage);
->>>>>>> b0ab7383
 
             Assert.Equal(HttpStatusCode.OK, response.StatusCode);
         }
@@ -365,10 +346,6 @@
             HttpResponseMessage response = await client.SendAsync(httpRequestMessage);
 
             Assert.Equal(HttpStatusCode.BadRequest, response.StatusCode);
-<<<<<<< HEAD
-            Assert.Equal("\"Policy not accepted: Contains rule without reference to registry resource id\"", responseContent);
-=======
->>>>>>> b0ab7383
         }
 
         [Fact]
@@ -399,8 +376,6 @@
             httpRequestMessage.Headers.Add("ContentType", "application/json");
 
             HttpResponseMessage response = await _client.SendAsync(httpRequestMessage);
-<<<<<<< HEAD
-=======
 
             Assert.Equal(HttpStatusCode.Created, response.StatusCode);
         }
@@ -466,7 +441,6 @@
             httpRequestMessage.Headers.Add("ContentType", "application/json");
 
             HttpResponseMessage response = await _client.SendAsync(httpRequestMessage);
->>>>>>> b0ab7383
 
             Assert.Equal(HttpStatusCode.Created, response.StatusCode);
         }
