<<<<<<< HEAD
﻿using Altinn.ResourceRegistry.Core.Extensions;
using Altinn.ResourceRegistry.Core.Models;
using Altinn.ResourceRegistry.Core.Services.Interfaces;
=======
﻿using Altinn.ResourceRegistry.Core;
using Altinn.ResourceRegistry.Core.Constants;
using Altinn.ResourceRegistry.Core.Extensions;
using Altinn.ResourceRegistry.Core.Models;
using Altinn.ResourceRegistry.Extensions;
using Altinn.ResourceRegistry.Models;
using Altinn.ResourceRegistry.Utils;
using Microsoft.AspNetCore.Authorization;
>>>>>>> b0ab7383
using Microsoft.AspNetCore.Mvc;
using Microsoft.AspNetCore.Mvc.ApplicationModels;
using Microsoft.AspNetCore.Mvc.ModelBinding.Validation;

namespace Altinn.ResourceRegistry.Controllers
{
    /// <summary>
    /// Controller responsible for all operations for managing resources in the resource registry
    /// </summary>
    [Route("resourceregistry/api/v1/resource")]
    [ApiController]
    public class ResourceController : ControllerBase
    {
        private IResourceRegistry _resourceRegistry;
        private readonly IObjectModelValidator _objectModelValidator;
        private readonly IHttpContextAccessor _httpContextAccessor;
        private readonly ILogger<ResourceController> _logger;

        /// <summary>
        /// Initializes a new instance of the <see cref="ResourceController"/> controller.
        /// </summary>
        /// <param name="resourceRegistry">Service implementation for operations on resources in the resource registry</param>
        /// <param name="objectModelValidator">Object model validator</param>
        /// <param name="httpContextAccessor">Http context accessor</param>
        /// <param name="logger">Logger</param>
        public ResourceController(IResourceRegistry resourceRegistry, IObjectModelValidator objectModelValidator, IHttpContextAccessor httpContextAccessor, ILogger<ResourceController> logger)
        {
            _resourceRegistry = resourceRegistry;
            _objectModelValidator = objectModelValidator;
            _httpContextAccessor = httpContextAccessor;
            _logger = logger;
        }

        /// <summary>
        /// Gets a single resource by its resource identifier if it exists in the resource registry
        /// </summary>
        /// <param name="id">The resource identifier to retrieve</param>
        /// <returns>ServiceResource</returns>
        [HttpGet("{id}")]
        [Produces("application/json")]
        public async Task<ServiceResource> Get(string id)
        {
            return await _resourceRegistry.GetResource(id);
        }

        /// <summary>
        /// Creates a service resource in the resource registry if it pass all validation checks
        /// </summary>
        /// <param name="serviceResource">Service resource model to create in the resource registry</param>
        /// <returns>ActionResult describing the result of the operation</returns>
        [SuppressModelStateInvalidFilter]
        [HttpPost]
        [Authorize(Policy = AuthzConstants.POLICY_SCOPE_RESOURCEREGISTRY_WRITE)]
        [Produces("application/json")]
        [Consumes("application/json")]
        public async Task<ActionResult> Post([ValidateNever] ServiceResource serviceResource)
        {
            if (serviceResource.IsComplete.HasValue && serviceResource.IsComplete.Value)
            {
                if (!ModelState.IsValid)
                {
                    return ValidationProblem(ModelState);
                }
            }

            try
            {
                serviceResource.Identifier.AsFilePath();
            }
            catch
            {
                return BadRequest($"Invalid resource identifier. Cannot be empty or contain any of the characters: {string.Join(", ", Path.GetInvalidFileNameChars())}");
            }

<<<<<<< HEAD
            try
            {
                await _resourceRegistry.CreateResource(serviceResource);
                return Created("/resourceregistry/api/v1/resource/" + serviceResource.Identifier, null);
            }
            catch (Exception e)
            {
                return e.Message.Contains("duplicate key value violates unique constraint") ? BadRequest($"The Resource already exist: {serviceResource.Identifier}") : StatusCode(500, e.Message);
            }
=======
            if (!AuthorizationUtil.HasWriteAccess(serviceResource.HasCompetentAuthority?.Organization, User))
            {
                return Forbid();
            }

            await _resourceRegistry.CreateResource(serviceResource);

            return Created("/ResourceRegistry/api/" + serviceResource.Identifier, null);
>>>>>>> b0ab7383
        }

        /// <summary>
        /// Updates a service resource in the resource registry if it pass all validation checks
        /// </summary>
        /// <param name="id">Resource ID</param>
        /// <param name="serviceResource">Service resource model for update in the resource registry</param>
        /// <returns>ActionResult describing the result of the operation</returns>
        [SuppressModelStateInvalidFilter]
        [HttpPut("{id}")]
        [Authorize(Policy = AuthzConstants.POLICY_SCOPE_RESOURCEREGISTRY_WRITE)]
        [Produces("application/json")]
        [Consumes("application/json")]
        public async Task<ActionResult> Put(string id, ServiceResource serviceResource)
        {
            ServiceResource currentResource = await _resourceRegistry.GetResource(id);

            if (currentResource == null)
            {
                return NotFound();
            }

            if (id != serviceResource.Identifier)
            {
                return BadRequest("Id in path does not match ID in resource");
            }

            if (serviceResource.IsComplete.HasValue && serviceResource.IsComplete.Value)
            {
                if (!ModelState.IsValid)
                {
                    return ValidationProblem(ModelState);
                }
            }

<<<<<<< HEAD
            try
            {
                await _resourceRegistry.UpdateResource(serviceResource);
                return Ok();
            }
            catch (Exception e)
            {
                return e.Message.Contains("duplicate key value violates unique constraint") ? BadRequest($"The Resource already exist: {serviceResource.Identifier}") : StatusCode(500, e.Message);
            }
=======
            if (!AuthorizationUtil.HasWriteAccess(serviceResource.HasCompetentAuthority?.Organization, User))
            {
                return Forbid();
            }

            await _resourceRegistry.UpdateResource(serviceResource);

            return Ok();
>>>>>>> b0ab7383
        }

        /// <summary>
        /// Returns the XACML policy for a resource in resource registry.
        /// </summary>
        /// <param name="id">Resource Id</param>
        /// <returns></returns>
        [HttpGet("{id}/policy")]
        public async Task<ActionResult> GetPolicy(string id)
        {
            ServiceResource resource = await _resourceRegistry.GetResource(id);
            if (resource == null)
            {
                return NotFound("Unable to find resource");
            }

            Stream dataStream = await _resourceRegistry.GetPolicy(resource.Identifier);

            if (dataStream == null)
            {
                return NotFound("Unable to find requested policy");
            }

            return File(dataStream, "text/xml", "policy.xml");
        }

        /// <summary>
        /// Creates or overwrites the existing XACML policy for the resource, if it pass all validation checks.
        /// The XACML policy must define at least a subject and resource, and will be used to restrict access for the resource.
        /// </summary>
        /// <param name="id">The resource identifier to store the policy for</param>
        /// <param name="policyFile">The XACML policy file</param>
        /// <returns>ActionResult describing the result of the operation</returns>
        [HttpPost("{id}/policy")]
        [HttpPut("{id}/policy")]
        [Authorize(Policy = AuthzConstants.POLICY_SCOPE_RESOURCEREGISTRY_WRITE)]
        public async Task<ActionResult> WritePolicy(string id, IFormFile policyFile)
        {
            if (policyFile == null)
            {
                return BadRequest("The policy file can not be null");
            }

            Stream fileStream = policyFile.OpenReadStream();
            if (fileStream == null)
            {
                return BadRequest("The file stream can not be null");
            }

            if (string.IsNullOrWhiteSpace(id))
            {
                return BadRequest("Unknown resource");
            }

            ServiceResource resource = await _resourceRegistry.GetResource(id);
            if (resource == null)
            {
                return BadRequest("Unknown resource");
            }

            if (!AuthorizationUtil.HasWriteAccess(resource.HasCompetentAuthority?.Organization, User))
            {
                return Forbid();
            }

            try
            {
                bool successfullyStored = await _resourceRegistry.StorePolicy(resource, fileStream);
               
                if (successfullyStored)
                {
                    return Created(id + "/policy", null);
                }
            }
            catch (ArgumentException ex)
            {
                _logger.LogError(ex.Message);
                return BadRequest(ex.Message);
            }
            catch (Exception ex)
            {
                _logger.LogError(ex.ToString());
                return StatusCode(500);
            }

            return BadRequest("Something went wrong in the upload of file to storage");
        }

        /// <summary>
        /// Deletes a resource from the resource registry
        /// </summary>
        /// <param name="id">The resource identifier to delete</param>
        [HttpDelete("{id}")]
        [Authorize(Policy = AuthzConstants.POLICY_SCOPE_RESOURCEREGISTRY_WRITE)]
        public async Task<ActionResult> Delete(string id)
        {
            ServiceResource serviceResource = await _resourceRegistry.GetResource(id);
            string orgClaim = User.GetOrgNumber();
            if (orgClaim != null)
            {
                if (!AuthorizationUtil.HasWriteAccess(serviceResource.HasCompetentAuthority?.Organization, User))
                {
                    return Forbid();
                }
            }

            await _resourceRegistry.Delete(id);
            return NoContent();
        }

        /// <summary>
        /// Allows for searching for resources in the resource registry
        /// </summary>
        /// <param name="search">The search model defining the search filter criterias</param>
        /// <returns>A list of service resources found to match the search criterias</returns>
        [HttpGet("Search")]
        [Produces("application/json")]
        public async Task<List<ServiceResource>> Search([FromQuery] ResourceSearch search)
        {
            return await _resourceRegistry.Search(search);
        }
     }

    /// <summary>
    /// ToDo: move to a separate class
    /// </summary>
    public class SuppressModelStateInvalidFilterAttribute : Attribute, IActionModelConvention
    {
        private const string FilterTypeName = "ModelStateInvalidFilterFactory";

        /// <inheritdoc/>
        public void Apply(ActionModel action)
        {
            for (var i = 0; i < action.Filters.Count; i++)
            {
                if (action.Filters[i].GetType().Name == FilterTypeName)
                {
                    action.Filters.RemoveAt(i);
                    break;
                }
            }
        }
    }
}<|MERGE_RESOLUTION|>--- conflicted
+++ resolved
@@ -1,17 +1,10 @@
-<<<<<<< HEAD
-﻿using Altinn.ResourceRegistry.Core.Extensions;
+﻿using Altinn.ResourceRegistry.Core.Constants;
+using Altinn.ResourceRegistry.Core.Extensions;
 using Altinn.ResourceRegistry.Core.Models;
 using Altinn.ResourceRegistry.Core.Services.Interfaces;
-=======
-﻿using Altinn.ResourceRegistry.Core;
-using Altinn.ResourceRegistry.Core.Constants;
-using Altinn.ResourceRegistry.Core.Extensions;
-using Altinn.ResourceRegistry.Core.Models;
 using Altinn.ResourceRegistry.Extensions;
-using Altinn.ResourceRegistry.Models;
 using Altinn.ResourceRegistry.Utils;
 using Microsoft.AspNetCore.Authorization;
->>>>>>> b0ab7383
 using Microsoft.AspNetCore.Mvc;
 using Microsoft.AspNetCore.Mvc.ApplicationModels;
 using Microsoft.AspNetCore.Mvc.ModelBinding.Validation;
@@ -26,8 +19,6 @@
     public class ResourceController : ControllerBase
     {
         private IResourceRegistry _resourceRegistry;
-        private readonly IObjectModelValidator _objectModelValidator;
-        private readonly IHttpContextAccessor _httpContextAccessor;
         private readonly ILogger<ResourceController> _logger;
 
         /// <summary>
@@ -40,8 +31,6 @@
         public ResourceController(IResourceRegistry resourceRegistry, IObjectModelValidator objectModelValidator, IHttpContextAccessor httpContextAccessor, ILogger<ResourceController> logger)
         {
             _resourceRegistry = resourceRegistry;
-            _objectModelValidator = objectModelValidator;
-            _httpContextAccessor = httpContextAccessor;
             _logger = logger;
         }
 
@@ -83,10 +72,15 @@
             }
             catch
             {
-                return BadRequest($"Invalid resource identifier. Cannot be empty or contain any of the characters: {string.Join(", ", Path.GetInvalidFileNameChars())}");
-            }
-
-<<<<<<< HEAD
+                return BadRequest(
+                    $"Invalid resource identifier. Cannot be empty or contain any of the characters: {string.Join(", ", Path.GetInvalidFileNameChars())}");
+            }
+
+            if (!AuthorizationUtil.HasWriteAccess(serviceResource.HasCompetentAuthority?.Organization, User))
+            {
+                return Forbid();
+            }
+
             try
             {
                 await _resourceRegistry.CreateResource(serviceResource);
@@ -94,18 +88,10 @@
             }
             catch (Exception e)
             {
-                return e.Message.Contains("duplicate key value violates unique constraint") ? BadRequest($"The Resource already exist: {serviceResource.Identifier}") : StatusCode(500, e.Message);
-            }
-=======
-            if (!AuthorizationUtil.HasWriteAccess(serviceResource.HasCompetentAuthority?.Organization, User))
-            {
-                return Forbid();
-            }
-
-            await _resourceRegistry.CreateResource(serviceResource);
-
-            return Created("/ResourceRegistry/api/" + serviceResource.Identifier, null);
->>>>>>> b0ab7383
+                return e.Message.Contains("duplicate key value violates unique constraint")
+                    ? BadRequest($"The Resource already exist: {serviceResource.Identifier}")
+                    : StatusCode(500, e.Message);
+            }
         }
 
         /// <summary>
@@ -141,7 +127,11 @@
                 }
             }
 
-<<<<<<< HEAD
+            if (!AuthorizationUtil.HasWriteAccess(serviceResource.HasCompetentAuthority?.Organization, User))
+            {
+                return Forbid();
+            }
+
             try
             {
                 await _resourceRegistry.UpdateResource(serviceResource);
@@ -151,16 +141,6 @@
             {
                 return e.Message.Contains("duplicate key value violates unique constraint") ? BadRequest($"The Resource already exist: {serviceResource.Identifier}") : StatusCode(500, e.Message);
             }
-=======
-            if (!AuthorizationUtil.HasWriteAccess(serviceResource.HasCompetentAuthority?.Organization, User))
-            {
-                return Forbid();
-            }
-
-            await _resourceRegistry.UpdateResource(serviceResource);
-
-            return Ok();
->>>>>>> b0ab7383
         }
 
         /// <summary>
